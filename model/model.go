--- conflicted
+++ resolved
@@ -162,11 +162,7 @@
 	Locations      []*Location
 }
 
-<<<<<<< HEAD
-// Location is a App and Path
-=======
 // Location represents a location block inside a back end server block.
->>>>>>> e3c61f22
 type Location struct {
 	App  *AppConfig
 	Path string
@@ -444,11 +440,7 @@
 		if app.ProxyDomain != "" && len(app.ProxyLocations) > 0 {
 			targetApp := appByDomain(appConfigs, app.ProxyDomain)
 			if targetApp == nil {
-<<<<<<< HEAD
 				return fmt.Errorf("can't find ProxyDomain '%s' in any application", app.ProxyDomain)
-=======
-				return fmt.Errorf("Can't find ProxyDomain '%s' in any application", app.ProxyDomain)
->>>>>>> e3c61f22
 			}
 
 			for _, loc := range app.ProxyLocations {
