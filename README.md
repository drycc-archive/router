--- conflicted
+++ resolved
@@ -289,12 +289,9 @@
 | <a name="app-nginx-proxy-buffers-number"></a>routable application | service | [router.deis.io/nginx.proxyBuffers.number](#app-nginx-proxy-buffers-number) | `"8"` | `number` argument to the nginx `proxy_buffers` directive. This can be used to override the same option set globally on the router. |
 | <a name="app-nginx-proxy-buffers-size"></a>routable application | service | [router.deis.io/nginx.proxyBuffers.size](#app-nginx-proxy-buffers-size) | `"4k"` | `size` argument to the nginx `proxy_buffers` directive expressed in bytes (no suffix), kilobytes (suffixes `k` and `K`), or megabytes (suffixes `m` and `M`). This can be used to override the same option set globally on the router. |
 | <a name="app-nginx-proxy-buffers-busy-size"></a>routable application | service | [router.deis.io/nginx.proxyBuffers.busySize](#app-nginx-proxy-buffers-busy-size) | `"8k"` | nginx `proxy_busy_buffers_size` expressed in bytes (no suffix), kilobytes (suffixes `k` and `K`), or megabytes (suffixes `m` and `M`). This can be used to override the same option set globally on the router. |
-<<<<<<< HEAD
 | <a neme="app-referrer-policy"></a>routable application | service | [router.deis.io/referrerPolicy](#referrer-policy) | `""` | The Referrer-Policy header to send for this specific application. Overrides the global setting if necessary. |
-=======
 |<a name="app-proxy-locations"></a>routable application | service | [router.deis.io/proxyLocations](#app-proxy-locations) | N/A | A list of locations of this service to plug-in into another service determined by `router.deis.io/proxyDomain`  (see example below)  |
 |<a name="app-proxy-domain"></a>routable application | service | [router.deis.io/proxyDomain](#app-proxy-domain) | N/A | A reference to another service to plug-in `router.deis.io/proxyLocations` to (see example below) |
->>>>>>> 732555d8
 
 #### Annotations by example
 
